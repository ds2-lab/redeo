--- conflicted
+++ resolved
@@ -11,10 +11,6 @@
 	"sync"
 	"time"
 
-<<<<<<< HEAD
-	//"github.com/bsm/redeo/info"
-=======
->>>>>>> e0c17426
 	"github.com/wangaoone/redeo/info"
 )
 
